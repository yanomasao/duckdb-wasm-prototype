--- conflicted
+++ resolved
@@ -21,7 +21,6 @@
                             return { data: new Uint8Array() };
                         }
 
-<<<<<<< HEAD
                         const [z, x, y] = match.slice(1).map(Number);
                         console.log('Requesting tile:', { z, x, y });
 
@@ -34,49 +33,6 @@
                         const maxLng = ((x + 1) / Math.pow(2, z)) * 360 - 180;
                         const minLat = Math.atan(Math.sinh(Math.PI * (1 - (2 * y) / Math.pow(2, z)))) * (180 / Math.PI);
                         const maxLat = Math.atan(Math.sinh(Math.PI * (1 - (2 * (y + 1)) / Math.pow(2, z)))) * (180 / Math.PI);
-
-                        console.log('Calculated bounds:', {
-                            minLng,
-                            minLat,
-                            maxLng,
-                            maxLat,
-                        });
-
-                        // DuckDBからデータを取得
-                        const conn = await db.connect();
-                        const query = `
-                            SELECT 
-                                ST_AsGeoJSON(geom) AS geojson,
-                                'foo' as name
-                            FROM tokyo
-                            WHERE ST_Intersects(
-                                geom,
-                                ST_MakeEnvelope(${minLng}, ${minLat}, ${maxLng}, ${maxLat})
-                                )
-                            
-                        `;
-                        console.log('Executing query:', query);
-                        const result = await conn.query(query);
-                        const rows = result.toArray();
-                        console.log('Number of rows:', rows.length);
-                        if (rows.length > 0) {
-                            console.log('First row:', rows[0]);
-                        }
-=======
-                        const processTile = async () => {
-                            try {
-                                // DuckDBの接続を試みる
-                                const conn = await db.connect();
-                                if (!conn) {
-                                    console.warn('DuckDB not ready');
-                                    reject(new Error('DB not ready'));
-                                    return;
-                                }
-
-                                const minLng = (x / Math.pow(2, z)) * 360 - 180;
-                                const maxLng = ((x + 1) / Math.pow(2, z)) * 360 - 180;
-                                const minLat = Math.atan(Math.sinh(Math.PI * (1 - (2 * y) / Math.pow(2, z)))) * (180 / Math.PI);
-                                const maxLat = Math.atan(Math.sinh(Math.PI * (1 - (2 * (y + 1)) / Math.pow(2, z)))) * (180 / Math.PI);
 
                                 const query = `
                                     SELECT ST_AsGeoJSON(geom) AS geojson
@@ -128,90 +84,69 @@
                                     resolve({ data: new Uint8Array() });
                                     return;
                                 }
->>>>>>> 9d88d0b6
-
-                        const features = rows.map((row, index) => {
-                            const geometry = JSON.parse(row.geojson) as Geometry;
-                            console.log(`Feature ${index} geometry:`, geometry);
-                            return {
-                                type: 'Feature' as const,
-                                geometry: geometry,
-                                properties: {
-                                    id: index,
-                                    name: row.name || 'Unknown',
-                                },
-                            } as Feature<Geometry, GeoJsonProperties>;
-                        });
-
-                        console.log('Generated features:', features);
-                        const vectorTile = await geojsonToVectorTile(features, z, x, y);
-                        console.log('Vector tile size:', vectorTile.length);
-                        console.log('Vector tile content:', new Uint8Array(vectorTile));
-
-                        // マップのレイヤーが正しく読み込まれたか確認
-                        map.once('sourcedata', e => {
-                            if (e.sourceId === 'vector') {
-                                console.log('Vector source loaded:', e);
+
+                                try {
+                                    const rasterData = await geojsonToRaster(features, z, x, y);
+                                    resolve({ data: rasterData });
+                                } catch (error) {
+                                    console.error('Error converting to Raster:', error);
+                                    resolve({ data: new Uint8Array() });
+                                }
+                            } catch (error) {
+                                console.error('Error:', error);
+                                reject(error);
+                            } finally {
+                                conn?.close();
                             }
-                        });
-
-                        return { data: vectorTile };
-                    } catch (error) {
-                        console.error('Error in vector tile protocol:', error);
-                        return { data: new Uint8Array() };
-                    }
+                        };
+
+                        processTile().catch(reject);
+                    });
                 });
 
-                // マップの初期化
-                const map = new maplibregl.Map({
-                    container: 'map',
-                    style: {
-                        version: 8,
-                        sources: {
-                            'osm-tiles': {
-                                type: 'raster',
-                                tiles: ['https://tile.openstreetmap.org/{z}/{x}/{y}.png'],
-                                tileSize: 256,
-                                attribution: '© OpenStreetMap contributors',
+                try {
+                    // マップの初期化
+                    const mapInstance = new maplibregl.Map({
+                        container: 'map',
+                        zoom: 5,
+                        center: [139.7, 35.7],
+                        style: {
+                            version: 8,
+                            sources: {
+                                osm: {
+                                    type: 'raster',
+                                    tiles: ['https://tile.openstreetmap.org/{z}/{x}/{y}.png'],
+                                    maxzoom: 19,
+                                    tileSize: 256,
+                                    attribution: '&copy; <a href="http://www.openstreetmap.org/copyright">OpenStreetMap</a> contributors',
+                                },
+                                'duckdb-raster': {
+                                    type: 'raster',
+                                    tiles: ['duckdb-raster://{z}/{x}/{y}.png'],
+                                    maxzoom: 19,
+                                    tileSize: 256,
+                                    minzoom: 0,
+                                    scheme: 'xyz',
+                                },
                             },
-                            vector: {
-                                type: 'vector',
-                                tiles: ['vector://{z}/{x}/{y}.pbf'],
-                                minzoom: 0,
-                                maxzoom: 14,
-                                scheme: 'xyz',
-                                promoteId: 'id',
-                            },
+                            layers: [
+                                {
+                                    id: 'osm-layer',
+                                    source: 'osm',
+                                    type: 'raster',
+                                },
+                                {
+                                    id: 'duckdb-layer',
+                                    source: 'duckdb-raster',
+                                    type: 'raster',
+                                    paint: {
+                                        'raster-opacity': 0.5,
+                                        'raster-fade-duration': 0,
+                                    },
+                                },
+                            ],
                         },
-                        layers: [
-                            {
-                                id: 'osm-tiles',
-                                type: 'raster',
-                                source: 'osm-tiles',
-                                minzoom: 0,
-                                maxzoom: 19,
-                            },
-                            {
-                                id: 'points',
-                                type: 'circle',
-                                source: 'vector',
-                                'source-layer': 'features',
-                                paint: {
-                                    'circle-radius': 8,
-                                    'circle-color': '#FF0000',
-                                    'circle-opacity': 0.8,
-                                    'circle-stroke-width': 2,
-                                    'circle-stroke-color': '#FFFFFF',
-                                },
-                                filter: ['==', '$type', 'Point'],
-                                minzoom: 0,
-                                maxzoom: 14,
-                            },
-                        ],
-                    },
-                    center: [139.6917, 35.6895],
-                    zoom: 10,
-                });
+                    });
 
                 // マップの読み込み完了時の処理
                 map.on('load', () => {
